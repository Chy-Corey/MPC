--- conflicted
+++ resolved
@@ -208,10 +208,8 @@
 - 标准 MPC 的吸引域就是 $O_{\infty}(\hat{x}_s):A^i\hat{x}_s\in Z_x$ ，本文方法的吸引域是：$Proj_x \ O_{\infty,\lambda}^w$ 。
 
   很明显后者更大（比如 $x>1 \ \  \& \ \ x+y>1$ 中 $x$ 的范围）。（不知道对不对）
-<<<<<<< HEAD
   
   ==看书，标准MPC的吸引域是什么？文章中写的就是稳定域==
-=======
 
 
 
@@ -225,4 +223,3 @@
 
 3. 把文章里的核心问题搞清，还有证明。和普通 MPC 对比。
 4. 看书的第五章 (Matrix Analysis and Applied Linear Algebra)，搞清楚投影矩阵、奇异值分解的几何解释。
->>>>>>> b442ac9b
